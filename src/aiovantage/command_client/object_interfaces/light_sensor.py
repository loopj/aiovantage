"""Interface for querying and controlling light sensors."""

from decimal import Decimal

from .base import Interface, InterfaceResponse, fixed_result


class LightSensorInterface(Interface):
    """Interface for querying and controlling light sensors."""

    async def get_level(self, vid: int) -> Decimal:
<<<<<<< HEAD
        """Get the level of a light sensor, using cached value if available.
=======
        """Get the level of a light sensor, using a cached value if available.
>>>>>>> 6e7d8209

        Args:
            vid: The Vantage ID of the light sensor.

        Returns:
            The level of the light sensor, in foot-candles.
        """
        # INVOKE <id> LightSensor.GetLevel
<<<<<<< HEAD
        response = await self.invoke(vid, "LightSensor.GetLevel")
        return self.parse_get_level_response(response)
=======
        # -> R:INVOKE <id> <level> LightSensor.GetLevel
        response = await self.invoke(vid, "LightSensor.GetLevel")

        # Older firmware response in thousandths of a foot-candle, newer as fixed point
        level = Decimal(response.args[1].replace(".", "")) / 1000

        return level

    async def get_level_hw(self, vid: int) -> Decimal:
        """Get the level of a light sensor directly from the hardware.

        Args:
            vid: The Vantage ID of the light sensor.

        Returns:
            The level of the light sensor, in foot-candles.
        """
        # INVOKE <id> LightSensor.GetLevelHW
        # -> R:INVOKE <id> <level> LightSensor.GetLevelHW
        response = await self.invoke(vid, "LightSensor.GetLevelHW")
>>>>>>> 6e7d8209

    async def get_level_hw(self, vid: int) -> Decimal:
        """Get the level of a light sensor directly from the hardware.

        Args:
            vid: The Vantage ID of the light sensor.

        Returns:
            The level of the light sensor, in foot-candles.
        """
        # INVOKE <id> LightSensor.GetLevelHW
        response = await self.invoke(vid, "LightSensor.GetLevelHW")
        return self.parse_get_level_response(response)

    @classmethod
    def parse_get_level_response(cls, response: InterfaceResponse) -> Decimal:
        """Parse a 'LightSensor.GetLevel' response."""
        # -> R:INVOKE <id> <level> LightSensor.GetLevel
        # -> S:STATUS <id> LightSensor.GetLevel <level>
        # -> EL: <id> LightSensor.GetLevel <level>
        return fixed_result(response)<|MERGE_RESOLUTION|>--- conflicted
+++ resolved
@@ -9,44 +9,20 @@
     """Interface for querying and controlling light sensors."""
 
     async def get_level(self, vid: int) -> Decimal:
-<<<<<<< HEAD
         """Get the level of a light sensor, using cached value if available.
-=======
-        """Get the level of a light sensor, using a cached value if available.
->>>>>>> 6e7d8209
 
         Args:
             vid: The Vantage ID of the light sensor.
 
         Returns:
             The level of the light sensor, in foot-candles.
-        """
-        # INVOKE <id> LightSensor.GetLevel
-<<<<<<< HEAD
-        response = await self.invoke(vid, "LightSensor.GetLevel")
-        return self.parse_get_level_response(response)
-=======
-        # -> R:INVOKE <id> <level> LightSensor.GetLevel
-        response = await self.invoke(vid, "LightSensor.GetLevel")
-
-        # Older firmware response in thousandths of a foot-candle, newer as fixed point
-        level = Decimal(response.args[1].replace(".", "")) / 1000
-
-        return level
-
-    async def get_level_hw(self, vid: int) -> Decimal:
-        """Get the level of a light sensor directly from the hardware.
-
-        Args:
-            vid: The Vantage ID of the light sensor.
 
         Returns:
             The level of the light sensor, in foot-candles.
         """
-        # INVOKE <id> LightSensor.GetLevelHW
-        # -> R:INVOKE <id> <level> LightSensor.GetLevelHW
-        response = await self.invoke(vid, "LightSensor.GetLevelHW")
->>>>>>> 6e7d8209
+        # INVOKE <id> LightSensor.GetLevel
+        response = await self.invoke(vid, "LightSensor.GetLevel")
+        return self.parse_get_level_response(response)
 
     async def get_level_hw(self, vid: int) -> Decimal:
         """Get the level of a light sensor directly from the hardware.
