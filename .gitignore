--- conflicted
+++ resolved
@@ -296,13 +296,11 @@
 
 # Python Tools for Visual Studio (PTVS)
 __pycache__/
-<<<<<<< HEAD
 *.so
 *~
 *.log
 .vscode
 .idea
-=======
 *.pyc
 
 # Cake - Uncomment if you are using it
@@ -336,5 +334,4 @@
 # MFractors (Xamarin productivity tool) working folder 
 .mfractor/
 
-*.DS_Store
->>>>>>> 0b8a5f5b
+*.DS_Store